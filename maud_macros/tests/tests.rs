--- conflicted
+++ resolved
@@ -332,7 +332,6 @@
 }
 
 #[test]
-<<<<<<< HEAD
 fn class_shorthand() {
     let mut s = String::new();
     html!(s, p { "Hi, " span.name { "Lyra" } "!" }).unwrap();
@@ -365,7 +364,9 @@
     let mut s = String::new();
     html!(s, p { "Hi, " span.name.here id="thing" { "Lyra" } "!" }).unwrap();
     assert_eq!(s, "<p>Hi, <span class=\"name here\" id=\"thing\">Lyra</span>!</p>");
-=======
+}
+
+#[test]
 fn multirender() {
     struct R<'a>(&'a str);
     impl<'a> maud::Render for R<'a> {
@@ -484,5 +485,4 @@
 
     let s = greet!("Pinkie Pie").unwrap();
     assert_eq!(s, "<p>Hello, Pinkie Pie!</p>");
->>>>>>> 1b307449
 }